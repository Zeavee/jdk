--- conflicted
+++ resolved
@@ -1,11 +1,6 @@
 /*
-<<<<<<< HEAD
- * Copyright (c) 2014, 2015, Oracle and/or its affiliates. All rights reserved.
+ * Copyright (c) 2014, 2016, Oracle and/or its affiliates. All rights reserved.
  * Copyright (c) 2013, 2015 SAP SE. All rights reserved.
-=======
- * Copyright (c) 2014, 2016, Oracle and/or its affiliates. All rights reserved.
- * Copyright 2013, 2015 SAP AG. All rights reserved.
->>>>>>> 828a52c2
  * DO NOT ALTER OR REMOVE COPYRIGHT NOTICES OR THIS FILE HEADER.
  *
  * This code is free software; you can redistribute it and/or modify it
