--- conflicted
+++ resolved
@@ -1382,11 +1382,6 @@
   __ verify_oop(rax);
   __ pop(rdx);
   __ jmp(rbx);
-<<<<<<< HEAD
-
-  address stub = CompiledStaticCall::emit_to_interp_stub(*masm, mark);
-=======
->>>>>>> a9c2ab67
 }
 
 static void gen_special_dispatch(MacroAssembler* masm,
