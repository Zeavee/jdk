--- conflicted
+++ resolved
@@ -2478,15 +2478,11 @@
         return getBlockTags(field, DocTree.Kind.SERIAL_FIELD, SerialFieldTree.class);
     }
 
-<<<<<<< HEAD
     public List<? extends SpecTree> getSpecTrees(Element element) {
         return getBlockTags(element, SPEC, SpecTree.class);
     }
 
-    public List<? extends ThrowsTree> getThrowsTrees(Element element) {
-=======
     public List<ThrowsTree> getThrowsTrees(Element element) {
->>>>>>> b42c1ad1
         return getBlockTags(element,
                 t -> switch (t.getKind()) { case EXCEPTION, THROWS -> true; default -> false; },
                 ThrowsTree.class);
