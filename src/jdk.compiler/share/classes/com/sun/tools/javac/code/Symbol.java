/*
 * Copyright (c) 1999, 2020, Oracle and/or its affiliates. All rights reserved.
 * DO NOT ALTER OR REMOVE COPYRIGHT NOTICES OR THIS FILE HEADER.
 *
 * This code is free software; you can redistribute it and/or modify it
 * under the terms of the GNU General Public License version 2 only, as
 * published by the Free Software Foundation.  Oracle designates this
 * particular file as subject to the "Classpath" exception as provided
 * by Oracle in the LICENSE file that accompanied this code.
 *
 * This code is distributed in the hope that it will be useful, but WITHOUT
 * ANY WARRANTY; without even the implied warranty of MERCHANTABILITY or
 * FITNESS FOR A PARTICULAR PURPOSE.  See the GNU General Public License
 * version 2 for more details (a copy is included in the LICENSE file that
 * accompanied this code).
 *
 * You should have received a copy of the GNU General Public License version
 * 2 along with this work; if not, write to the Free Software Foundation,
 * Inc., 51 Franklin St, Fifth Floor, Boston, MA 02110-1301 USA.
 *
 * Please contact Oracle, 500 Oracle Parkway, Redwood Shores, CA 94065 USA
 * or visit www.oracle.com if you need additional information or have any
 * questions.
 */

package com.sun.tools.javac.code;

import com.sun.tools.javac.code.Flags;
import java.lang.annotation.Annotation;
import java.lang.annotation.Inherited;
import java.util.Collections;
import java.util.EnumSet;
import java.util.HashMap;
import java.util.Map;
import java.util.Set;
import java.util.concurrent.Callable;
import java.util.function.Supplier;

import javax.lang.model.element.Element;
import javax.lang.model.element.ElementKind;
import javax.lang.model.element.ElementVisitor;
import javax.lang.model.element.ExecutableElement;
import javax.lang.model.element.Modifier;
import javax.lang.model.element.ModuleElement;
import javax.lang.model.element.NestingKind;
import javax.lang.model.element.PackageElement;
import javax.lang.model.element.RecordComponentElement;
import javax.lang.model.element.TypeElement;
import javax.lang.model.element.TypeParameterElement;
import javax.lang.model.element.VariableElement;
import javax.tools.JavaFileManager;
import javax.tools.JavaFileObject;

import com.sun.tools.javac.code.Kinds.Kind;
import com.sun.tools.javac.comp.Annotate.AnnotationTypeMetadata;
import com.sun.tools.javac.code.Type.*;
import com.sun.tools.javac.comp.Attr;
import com.sun.tools.javac.comp.AttrContext;
import com.sun.tools.javac.comp.Env;
import com.sun.tools.javac.jvm.*;
import com.sun.tools.javac.jvm.PoolConstant;
import com.sun.tools.javac.tree.JCTree;
import com.sun.tools.javac.tree.JCTree.JCAnnotation;
import com.sun.tools.javac.tree.JCTree.JCFieldAccess;
import com.sun.tools.javac.tree.JCTree.JCVariableDecl;
import com.sun.tools.javac.tree.JCTree.Tag;
import com.sun.tools.javac.util.*;
import com.sun.tools.javac.util.DefinedBy.Api;
import com.sun.tools.javac.util.List;
import com.sun.tools.javac.util.Name;

import static com.sun.tools.javac.code.Flags.*;
import static com.sun.tools.javac.code.Kinds.*;
import static com.sun.tools.javac.code.Kinds.Kind.*;
import static com.sun.tools.javac.code.Scope.LookupKind.NON_RECURSIVE;
import com.sun.tools.javac.code.Scope.WriteableScope;
import static com.sun.tools.javac.code.TypeTag.CLASS;
import static com.sun.tools.javac.code.TypeTag.FORALL;
import static com.sun.tools.javac.code.TypeTag.TYPEVAR;
import static com.sun.tools.javac.jvm.ByteCodes.iadd;
import static com.sun.tools.javac.jvm.ByteCodes.ishll;
import static com.sun.tools.javac.jvm.ByteCodes.lushrl;
import static com.sun.tools.javac.jvm.ByteCodes.lxor;
import static com.sun.tools.javac.jvm.ByteCodes.string_add;

/** Root class for Java symbols. It contains subclasses
 *  for specific sorts of symbols, such as variables, methods and operators,
 *  types, packages. Each subclass is represented as a static inner class
 *  inside Symbol.
 *
 *  <p><b>This is NOT part of any supported API.
 *  If you write code that depends on this, you do so at your own risk.
 *  This code and its internal interfaces are subject to change or
 *  deletion without notice.</b>
 */
public abstract class Symbol extends AnnoConstruct implements PoolConstant, Element {
    /** The kind of this symbol.
     *  @see Kinds
     */
    public Kind kind;

    /** The flags of this symbol.
     */
    public long flags_field;

    /** An accessor method for the flags of this symbol.
     *  Flags of class symbols should be accessed through the accessor
     *  method to make sure that the class symbol is loaded.
     */
    public long flags() { return flags_field; }

    /** The name of this symbol in Utf8 representation.
     */
    public Name name;

    /** The type of this symbol.
     */
    public Type type;

    /** The owner of this symbol.
     */
    public Symbol owner;

    /** The completer of this symbol.
     * This should never equal null (NULL_COMPLETER should be used instead).
     */
    public Completer completer;

    /** A cache for the type erasure of this symbol.
     */
    public Type erasure_field;

    // <editor-fold defaultstate="collapsed" desc="annotations">

    /** The attributes of this symbol are contained in this
     * SymbolMetadata. The SymbolMetadata instance is NOT immutable.
     */
    protected SymbolMetadata metadata;


    /** An accessor method for the attributes of this symbol.
     *  Attributes of class symbols should be accessed through the accessor
     *  method to make sure that the class symbol is loaded.
     */
    public List<Attribute.Compound> getRawAttributes() {
        return (metadata == null)
                ? List.nil()
                : metadata.getDeclarationAttributes();
    }

    /** An accessor method for the type attributes of this symbol.
     *  Attributes of class symbols should be accessed through the accessor
     *  method to make sure that the class symbol is loaded.
     */
    public List<Attribute.TypeCompound> getRawTypeAttributes() {
        return (metadata == null)
                ? List.nil()
                : metadata.getTypeAttributes();
    }

    /** Fetch a particular annotation from a symbol. */
    public Attribute.Compound attribute(Symbol anno) {
        for (Attribute.Compound a : getRawAttributes()) {
            if (a.type.tsym == anno) return a;
        }
        return null;
    }

    public boolean annotationsPendingCompletion() {
        return metadata == null ? false : metadata.pendingCompletion();
    }

    public void appendAttributes(List<Attribute.Compound> l) {
        if (l.nonEmpty()) {
            initedMetadata().append(l);
        }
    }

    public void appendClassInitTypeAttributes(List<Attribute.TypeCompound> l) {
        if (l.nonEmpty()) {
            initedMetadata().appendClassInitTypeAttributes(l);
        }
    }

    public void appendInitTypeAttributes(List<Attribute.TypeCompound> l) {
        if (l.nonEmpty()) {
            initedMetadata().appendInitTypeAttributes(l);
        }
    }

    public void appendUniqueTypeAttributes(List<Attribute.TypeCompound> l) {
        if (l.nonEmpty()) {
            initedMetadata().appendUniqueTypes(l);
        }
    }

    public List<Attribute.TypeCompound> getClassInitTypeAttributes() {
        return (metadata == null)
                ? List.nil()
                : metadata.getClassInitTypeAttributes();
    }

    public List<Attribute.TypeCompound> getInitTypeAttributes() {
        return (metadata == null)
                ? List.nil()
                : metadata.getInitTypeAttributes();
    }

    public void setInitTypeAttributes(List<Attribute.TypeCompound> l) {
        initedMetadata().setInitTypeAttributes(l);
    }

    public void setClassInitTypeAttributes(List<Attribute.TypeCompound> l) {
        initedMetadata().setClassInitTypeAttributes(l);
    }

    public List<Attribute.Compound> getDeclarationAttributes() {
        return (metadata == null)
                ? List.nil()
                : metadata.getDeclarationAttributes();
    }

    public boolean hasAnnotations() {
        return (metadata != null && !metadata.isEmpty());
    }

    public boolean hasTypeAnnotations() {
        return (metadata != null && !metadata.isTypesEmpty());
    }

    public boolean isCompleted() {
        return completer.isTerminal();
    }

    public void prependAttributes(List<Attribute.Compound> l) {
        if (l.nonEmpty()) {
            initedMetadata().prepend(l);
        }
    }

    public void resetAnnotations() {
        initedMetadata().reset();
    }

    public void setAttributes(Symbol other) {
        if (metadata != null || other.metadata != null) {
            initedMetadata().setAttributes(other.metadata);
        }
    }

    public void setDeclarationAttributes(List<Attribute.Compound> a) {
        if (metadata != null || a.nonEmpty()) {
            initedMetadata().setDeclarationAttributes(a);
        }
    }

    public void setTypeAttributes(List<Attribute.TypeCompound> a) {
        if (metadata != null || a.nonEmpty()) {
            if (metadata == null)
                metadata = new SymbolMetadata(this);
            metadata.setTypeAttributes(a);
        }
    }

    private SymbolMetadata initedMetadata() {
        if (metadata == null)
            metadata = new SymbolMetadata(this);
        return metadata;
    }

    /** This method is intended for debugging only. */
    public SymbolMetadata getMetadata() {
        return metadata;
    }

    // </editor-fold>

    /** Construct a symbol with given kind, flags, name, type and owner.
     */
    public Symbol(Kind kind, long flags, Name name, Type type, Symbol owner) {
        this.kind = kind;
        this.flags_field = flags;
        this.type = type;
        this.owner = owner;
        this.completer = Completer.NULL_COMPLETER;
        this.erasure_field = null;
        this.name = name;
    }

    @Override
    public int poolTag() {
        throw new AssertionError("Invalid pool entry");
    }

    /** Clone this symbol with new owner.
     *  Legal only for fields and methods.
     */
    public Symbol clone(Symbol newOwner) {
        throw new AssertionError();
    }

    public <R, P> R accept(Symbol.Visitor<R, P> v, P p) {
        return v.visitSymbol(this, p);
    }

    /** The Java source which this symbol represents.
     *  A description of this symbol; overrides Object.
     */
    public String toString() {
        return name.toString();
    }

    /** A Java source description of the location of this symbol; used for
     *  error reporting.
     *
     * @return null if the symbol is a package or a toplevel class defined in
     * the default package; otherwise, the owner symbol is returned
     */
    public Symbol location() {
        if (owner.name == null || (owner.name.isEmpty() &&
                                   (owner.flags() & BLOCK) == 0 &&
                                   owner.kind != PCK &&
                                   owner.kind != TYP)) {
            return null;
        }
        return owner;
    }

    public Symbol location(Type site, Types types) {
        if (owner.name == null || owner.name.isEmpty()) {
            return location();
        }
        if (owner.type.hasTag(CLASS)) {
            Type ownertype = types.asOuterSuper(site, owner);
            if (ownertype != null) return ownertype.tsym;
        }
        return owner;
    }

    public Symbol baseSymbol() {
        return this;
    }

    /** The symbol's erased type.
     */
    public Type erasure(Types types) {
        if (erasure_field == null)
            erasure_field = types.erasure(type);
        return erasure_field;
    }

    /** The external type of a symbol. This is the symbol's erased type
     *  except for constructors of inner classes which get the enclosing
     *  instance class added as first argument.
     */
    public Type externalType(Types types) {
        Type t = erasure(types);
        if (name == name.table.names.init && owner.hasOuterInstance()) {
            Type outerThisType = types.erasure(owner.type.getEnclosingType());
            return new MethodType(t.getParameterTypes().prepend(outerThisType),
                                  t.getReturnType(),
                                  t.getThrownTypes(),
                                  t.tsym);
        } else {
            return t;
        }
    }

    public boolean isFlagSet(TypeSymbolFlags flag) {
        return false;
    }
    public boolean isFlagSetNoComplete(TypeSymbolFlags flag) {
        return false;
    }
    public boolean isFlagSet(MethodSymbolFlags flag) {
        return false;
    }
    public boolean isFlagSet(VarSymbolFlags flag) {
        return false;
    }

    public boolean isDeprecated() {
        return (flags_field & DEPRECATED) != 0;
    }

    public boolean hasDeprecatedAnnotation() {
        return (flags_field & DEPRECATED_ANNOTATION) != 0;
    }

    public boolean isDeprecatedForRemoval() {
        return (flags_field & DEPRECATED_REMOVAL) != 0;
    }

    public boolean isPreviewApi() {
        return (flags_field & PREVIEW_API) != 0;
    }

    public boolean isDeprecatableViaAnnotation() {
        switch (getKind()) {
            case LOCAL_VARIABLE:
            case PACKAGE:
            case PARAMETER:
            case RESOURCE_VARIABLE:
            case EXCEPTION_PARAMETER:
                return false;
            default:
                return true;
        }
    }

    public boolean isStatic() {
        return
            (flags() & STATIC) != 0 ||
            (owner.flags() & INTERFACE) != 0 && kind != MTH &&
             name != name.table.names._this;
    }

    public boolean isInterface() {
        return (flags() & INTERFACE) != 0;
    }

    public boolean isAbstract() {
        return (flags_field & ABSTRACT) != 0;
    }

    public boolean isPrivate() {
        return (flags_field & Flags.AccessFlags) == PRIVATE;
    }

    public boolean isPublic() {
        return (flags_field & Flags.AccessFlags) == PUBLIC;
    }

    public boolean isEnum() {
        return (flags() & ENUM) != 0;
    }

    public boolean isSealed() {
        return (flags_field & SEALED) != 0;
    }

    public boolean isNonSealed() {
        return (flags_field & NON_SEALED) != 0;
    }

    public boolean isFinal() {
        return (flags_field & FINAL) != 0;
    }

    public boolean isFinalOrEffectivellyFinal() {
        return isFinal() ||
                this.isFlagSet(VarSymbolFlags.EFFECTIVELY_FINAL);
    }

   /** Is this symbol declared (directly or indirectly) local
     *  to a method or variable initializer?
     *  Also includes fields of inner classes which are in
     *  turn local to a method or variable initializer.
     */
    public boolean isDirectlyOrIndirectlyLocal() {
        return
            (owner.kind.matches(KindSelector.VAL_MTH) ||
             (owner.kind == TYP && owner.isDirectlyOrIndirectlyLocal()));
    }

    /** Has this symbol an empty name? This includes anonymous
     *  inner classes.
     */
    public boolean isAnonymous() {
        return name.isEmpty();
    }

    /** Is this symbol a constructor?
     */
    public boolean isConstructor() {
        return name == name.table.names.init;
    }

    public boolean isDynamic() {
        return false;
    }

    /** The fully qualified name of this symbol.
     *  This is the same as the symbol's name except for class symbols,
     *  which are handled separately.
     */
    public Name getQualifiedName() {
        return name;
    }

    /** The fully qualified name of this symbol after converting to flat
     *  representation. This is the same as the symbol's name except for
     *  class symbols, which are handled separately.
     */
    public Name flatName() {
        return getQualifiedName();
    }

    /** If this is a class or package, its members, otherwise null.
     */
    public WriteableScope members() {
        return null;
    }

    /** A class is an inner class if it it has an enclosing instance class.
     */
    public boolean isInner() {
        return kind == TYP && type.getEnclosingType().hasTag(CLASS);
    }

    /** An inner class has an outer instance if it is not an interface
     *  it has an enclosing instance class which might be referenced from the class.
     *  Nested classes can see instance members of their enclosing class.
     *  Their constructors carry an additional this$n parameter, inserted
     *  implicitly by the compiler.
     *
     *  @see #isInner
     */
    public boolean hasOuterInstance() {
        return
            type.getEnclosingType().hasTag(CLASS) && (flags() & INTERFACE) == 0 && !this.isFlagSet(TypeSymbolFlags.NOOUTERTHIS);
    }

    /** The closest enclosing class of this symbol's declaration.
     *  Warning: this (misnamed) method returns the receiver itself
     *  when the receiver is a class (as opposed to its enclosing
     *  class as one may be misled to believe.)
     */
    public ClassSymbol enclClass() {
        Symbol c = this;
        while (c != null &&
               (!c.kind.matches(KindSelector.TYP) || !c.type.hasTag(CLASS))) {
            c = c.owner;
        }
        return (ClassSymbol)c;
    }

    /** The outermost class which indirectly owns this symbol.
     */
    public ClassSymbol outermostClass() {
        Symbol sym = this;
        Symbol prev = null;
        while (sym.kind != PCK) {
            prev = sym;
            sym = sym.owner;
        }
        return (ClassSymbol) prev;
    }

    /** The package which indirectly owns this symbol.
     */
    public PackageSymbol packge() {
        Symbol sym = this;
        while (sym.kind != PCK) {
            sym = sym.owner;
        }
        return (PackageSymbol) sym;
    }

    /** Is this symbol a subclass of `base'? Only defined for ClassSymbols.
     */
    public boolean isSubClass(Symbol base, Types types) {
        throw new AssertionError("isSubClass " + this);
    }

    /** Fully check membership: hierarchy, protection, and hiding.
     *  Does not exclude methods not inherited due to overriding.
     */
    public boolean isMemberOf(TypeSymbol clazz, Types types) {
        return
            owner == clazz ||
            clazz.isSubClass(owner, types) &&
            isInheritedIn(clazz, types) &&
            !hiddenIn((ClassSymbol)clazz, types);
    }

    /** Is this symbol the same as or enclosed by the given class? */
    public boolean isEnclosedBy(ClassSymbol clazz) {
        for (Symbol sym = this; sym.kind != PCK; sym = sym.owner)
            if (sym == clazz) return true;
        return false;
    }

    private boolean hiddenIn(ClassSymbol clazz, Types types) {
        Symbol sym = hiddenInInternal(clazz, types);
        Assert.check(sym != null, "the result of hiddenInInternal() can't be null");
        /* If we find the current symbol then there is no symbol hiding it
         */
        return sym != this;
    }

    /** This method looks in the supertypes graph that has the current class as the
     * initial node, till it finds the current symbol or another symbol that hides it.
     * If the current class has more than one supertype (extends one class and
     * implements one or more interfaces) then null can be returned, meaning that
     * a wrong path in the supertypes graph was selected. Null can only be returned
     * as a temporary value, as a result of the recursive call.
     */
    private Symbol hiddenInInternal(ClassSymbol currentClass, Types types) {
        if (currentClass == owner) {
            return this;
        }
        for (Symbol sym : currentClass.members().getSymbolsByName(name)) {
            if (sym.kind == kind &&
                    (kind != MTH ||
                    (sym.flags() & STATIC) != 0 &&
                    types.isSubSignature(sym.type, type))) {
                return sym;
            }
        }
        Symbol hiddenSym = null;
        for (Type st : types.interfaces(currentClass.type)
                .prepend(types.supertype(currentClass.type))) {
            if (st != null && (st.hasTag(CLASS))) {
                Symbol sym = hiddenInInternal((ClassSymbol)st.tsym, types);
                if (sym == this) {
                    return this;
                } else if (sym != null) {
                    hiddenSym = sym;
                }
            }
        }
        return hiddenSym;
    }

    /** Is this symbol accessible in a given class?
     *  PRE: If symbol's owner is a interface,
     *       it is already assumed that the interface is a superinterface
     *       the given class.
     *  @param clazz  The class for which we want to establish membership.
     *                This must be a subclass of the member's owner.
     */
    public final boolean isAccessibleIn(Symbol clazz, Types types) {
        switch ((int)(flags_field & Flags.AccessFlags)) {
        default: // error recovery
        case PUBLIC:
            return true;
        case PRIVATE:
            return this.owner == clazz;
        case PROTECTED:
            // we model interfaces as extending Object
            return (clazz.flags() & INTERFACE) == 0;
        case 0:
            PackageSymbol thisPackage = this.packge();
            for (Symbol sup = clazz;
                 sup != null && sup != this.owner;
                 sup = types.supertype(sup.type).tsym) {
                while (sup.type.hasTag(TYPEVAR))
                    sup = sup.type.getUpperBound().tsym;
                if (sup.type.isErroneous())
                    return true; // error recovery
                if (sup.isFlagSet(TypeSymbolFlags.COMPOUND))
                    continue;
                if (sup.packge() != thisPackage)
                    return false;
            }
            return (clazz.flags() & INTERFACE) == 0;
        }
    }

    /** Is this symbol inherited into a given class?
     *  PRE: If symbol's owner is a interface,
     *       it is already assumed that the interface is a superinterface
     *       of the given class.
     *  @param clazz  The class for which we want to establish membership.
     *                This must be a subclass of the member's owner.
     */
    public boolean isInheritedIn(Symbol clazz, Types types) {
        return isAccessibleIn(clazz, types);
    }

    /** The (variable or method) symbol seen as a member of given
     *  class type`site' (this might change the symbol's type).
     *  This is used exclusively for producing diagnostics.
     */
    public Symbol asMemberOf(Type site, Types types) {
        throw new AssertionError();
    }

    /** Does this method symbol override `other' symbol, when both are seen as
     *  members of class `origin'?  It is assumed that _other is a member
     *  of origin.
     *
     *  It is assumed that both symbols have the same name.  The static
     *  modifier is ignored for this test.
     *
     *  See JLS 8.4.6.1 (without transitivity) and 8.4.6.4
     */
    public boolean overrides(Symbol _other, TypeSymbol origin, Types types, boolean checkResult) {
        return false;
    }

    /** Complete the elaboration of this symbol's definition.
     */
    public void complete() throws CompletionFailure {
        if (completer != Completer.NULL_COMPLETER) {
            Completer c = completer;
            completer = Completer.NULL_COMPLETER;
            c.complete(this);
        }
    }

    public void apiComplete() throws CompletionFailure {
        try {
            complete();
        } catch (CompletionFailure cf) {
            cf.dcfh.handleAPICompletionFailure(cf);
        }
    }

    /** True if the symbol represents an entity that exists.
     */
    public boolean exists() {
        return true;
    }

    @DefinedBy(Api.LANGUAGE_MODEL)
    public Type asType() {
        return type;
    }

    @DefinedBy(Api.LANGUAGE_MODEL)
    public Symbol getEnclosingElement() {
        return owner;
    }

    @DefinedBy(Api.LANGUAGE_MODEL)
    public ElementKind getKind() {
        return ElementKind.OTHER;       // most unkind
    }

    @DefinedBy(Api.LANGUAGE_MODEL)
    public Set<Modifier> getModifiers() {
        apiComplete();
        return Flags.asModifierSet(flags());
    }

    @DefinedBy(Api.LANGUAGE_MODEL)
    public Name getSimpleName() {
        return name;
    }

    /**
     * This is the implementation for {@code
     * javax.lang.model.element.Element.getAnnotationMirrors()}.
     */
    @Override @DefinedBy(Api.LANGUAGE_MODEL)
    public List<Attribute.Compound> getAnnotationMirrors() {
        apiComplete();
        return getRawAttributes();
    }


    // TODO: getEnclosedElements should return a javac List, fix in FilteredMemberList
    @DefinedBy(Api.LANGUAGE_MODEL)
    public java.util.List<Symbol> getEnclosedElements() {
        return List.nil();
    }

    public List<TypeVariableSymbol> getTypeParameters() {
        ListBuffer<TypeVariableSymbol> l = new ListBuffer<>();
        for (Type t : type.getTypeArguments()) {
            Assert.check(t.tsym.getKind() == ElementKind.TYPE_PARAMETER);
            l.append((TypeVariableSymbol)t.tsym);
        }
        return l.toList();
    }

    public static class DelegatedSymbol<T extends Symbol> extends Symbol {
        protected T other;
        public DelegatedSymbol(T other) {
            super(other.kind, other.flags_field, other.name, other.type, other.owner);
            this.other = other;
        }
        public String toString() { return other.toString(); }
        public Symbol location() { return other.location(); }
        public Symbol location(Type site, Types types) { return other.location(site, types); }
        public Symbol baseSymbol() { return other; }
        public Type erasure(Types types) { return other.erasure(types); }
        public Type externalType(Types types) { return other.externalType(types); }
        public boolean isDirectlyOrIndirectlyLocal() { return other.isDirectlyOrIndirectlyLocal(); }
        public boolean isConstructor() { return other.isConstructor(); }
        public Name getQualifiedName() { return other.getQualifiedName(); }
        public Name flatName() { return other.flatName(); }
        public WriteableScope members() { return other.members(); }
        public boolean isInner() { return other.isInner(); }
        public boolean hasOuterInstance() { return other.hasOuterInstance(); }
        public ClassSymbol enclClass() { return other.enclClass(); }
        public ClassSymbol outermostClass() { return other.outermostClass(); }
        public PackageSymbol packge() { return other.packge(); }
        public boolean isSubClass(Symbol base, Types types) { return other.isSubClass(base, types); }
        public boolean isMemberOf(TypeSymbol clazz, Types types) { return other.isMemberOf(clazz, types); }
        public boolean isEnclosedBy(ClassSymbol clazz) { return other.isEnclosedBy(clazz); }
        public boolean isInheritedIn(Symbol clazz, Types types) { return other.isInheritedIn(clazz, types); }
        public Symbol asMemberOf(Type site, Types types) { return other.asMemberOf(site, types); }
        public void complete() throws CompletionFailure { other.complete(); }

        @DefinedBy(Api.LANGUAGE_MODEL)
        public <R, P> R accept(ElementVisitor<R, P> v, P p) {
            return other.accept(v, p);
        }

        public <R, P> R accept(Symbol.Visitor<R, P> v, P p) {
            return v.visitSymbol(other, p);
        }

        public T getUnderlyingSymbol() {
            return other;
        }
    }

    /** A base class for Symbols representing types.
     */
    public static abstract class TypeSymbol extends Symbol {
        public TypeSymbol(Kind kind, long flags, Name name, Type type, Symbol owner) {
            super(kind, flags, name, type, owner);
        }
        /** form a fully qualified name from a name and an owner
         */
        static public Name formFullName(Name name, Symbol owner) {
            if (owner == null) return name;
            if ((owner.kind != ERR) &&
                (owner.kind.matches(KindSelector.VAL_MTH) ||
                 (owner.kind == TYP && owner.type.hasTag(TYPEVAR))
                 )) return name;
            Name prefix = owner.getQualifiedName();
            if (prefix == null || prefix == prefix.table.names.empty)
                return name;
            else return prefix.append('.', name);
        }

        /** form a fully qualified name from a name and an owner, after
         *  converting to flat representation
         */
        static public Name formFlatName(Name name, Symbol owner) {
            if (owner == null || owner.kind.matches(KindSelector.VAL_MTH) ||
                (owner.kind == TYP && owner.type.hasTag(TYPEVAR))
                ) return name;
            char sep = owner.kind == TYP ? '$' : '.';
            Name prefix = owner.flatName();
            if (prefix == null || prefix == prefix.table.names.empty)
                return name;
            else return prefix.append(sep, name);
        }

        public boolean isFlagSet(TypeSymbolFlags flag) {
            return (flags() & flag.mask) != 0;
        }

        public boolean isFlagSetNoComplete(TypeSymbolFlags flag) {
            return (flags_field & flag.mask) != 0;
        }

        public void setFlag(TypeSymbolFlags flag) {
            flags_field |= flag.mask;
        }

        public void clearFlag(TypeSymbolFlags flag) {
            flags_field &= ~flag.mask;
        }

        /**
         * A partial ordering between type symbols that refines the
         * class inheritance graph.
         *
         * Type variables always precede other kinds of symbols.
         */
        public final boolean precedes(TypeSymbol that, Types types) {
            if (this == that)
                return false;
            if (type.hasTag(that.type.getTag())) {
                if (type.hasTag(CLASS)) {
                    return
                        types.rank(that.type) < types.rank(this.type) ||
                        types.rank(that.type) == types.rank(this.type) &&
                        that.getQualifiedName().compareTo(this.getQualifiedName()) < 0;
                } else if (type.hasTag(TYPEVAR)) {
                    return types.isSubtype(this.type, that.type);
                }
            }
            return type.hasTag(TYPEVAR);
        }

        @Override @DefinedBy(Api.LANGUAGE_MODEL)
        public List<Symbol> getEnclosedElements() {
            List<Symbol> list = List.nil();
            if (kind == TYP && type.hasTag(TYPEVAR)) {
                return list;
            }
            apiComplete();
            for (Symbol sym : members().getSymbols(NON_RECURSIVE)) {
                sym.apiComplete();
                if ((sym.flags() & SYNTHETIC) == 0 && sym.owner == this && sym.kind != ERR) {
                    list = list.prepend(sym);
                }
            }
            return list;
        }

        public AnnotationTypeMetadata getAnnotationTypeMetadata() {
            Assert.error("Only on ClassSymbol");
            return null; //unreachable
        }

        public boolean isAnnotationType() { return false; }

        @Override
        public <R, P> R accept(Symbol.Visitor<R, P> v, P p) {
            return v.visitTypeSymbol(this, p);
        }
    }

    /**
     * Type variables are represented by instances of this class.
     */
    public static class TypeVariableSymbol
            extends TypeSymbol implements TypeParameterElement {

        public TypeVariableSymbol(long flags, Name name, Type type, Symbol owner) {
            super(TYP, flags, name, type, owner);
        }

        @DefinedBy(Api.LANGUAGE_MODEL)
        public ElementKind getKind() {
            return ElementKind.TYPE_PARAMETER;
        }

        @Override @DefinedBy(Api.LANGUAGE_MODEL)
        public Symbol getGenericElement() {
            return owner;
        }

        @DefinedBy(Api.LANGUAGE_MODEL)
        public List<Type> getBounds() {
            TypeVar t = (TypeVar)type;
            Type bound = t.getUpperBound();
            if (!bound.isCompound())
                return List.of(bound);
            ClassType ct = (ClassType)bound;
            if (!ct.tsym.erasure_field.isInterface()) {
                return ct.interfaces_field.prepend(ct.supertype_field);
            } else {
                // No superclass was given in bounds.
                // In this case, supertype is Object, erasure is first interface.
                return ct.interfaces_field;
            }
        }

        @Override @DefinedBy(Api.LANGUAGE_MODEL)
        public List<Attribute.Compound> getAnnotationMirrors() {
            // Declaration annotations on type variables are stored in type attributes
            // on the owner of the TypeVariableSymbol
            List<Attribute.TypeCompound> candidates = owner.getRawTypeAttributes();
            int index = owner.getTypeParameters().indexOf(this);
            List<Attribute.Compound> res = List.nil();
            for (Attribute.TypeCompound a : candidates) {
                if (isCurrentSymbolsAnnotation(a, index))
                    res = res.prepend(a);
            }

            return res.reverse();
        }

        // Helper to getAnnotation[s]
        @Override
        public <A extends Annotation> Attribute.Compound getAttribute(Class<A> annoType) {
            String name = annoType.getName();

            // Declaration annotations on type variables are stored in type attributes
            // on the owner of the TypeVariableSymbol
            List<Attribute.TypeCompound> candidates = owner.getRawTypeAttributes();
            int index = owner.getTypeParameters().indexOf(this);
            for (Attribute.TypeCompound anno : candidates)
                if (isCurrentSymbolsAnnotation(anno, index) &&
                    name.contentEquals(anno.type.tsym.flatName()))
                    return anno;

            return null;
        }
            //where:
            boolean isCurrentSymbolsAnnotation(Attribute.TypeCompound anno, int index) {
                return (anno.position.type == TargetType.CLASS_TYPE_PARAMETER ||
                        anno.position.type == TargetType.METHOD_TYPE_PARAMETER) &&
                        anno.position.parameter_index == index;
            }


        @Override @DefinedBy(Api.LANGUAGE_MODEL)
        public <R, P> R accept(ElementVisitor<R, P> v, P p) {
            return v.visitTypeParameter(this, p);
        }
    }
    /** A class for module symbols.
     */
    public static class ModuleSymbol extends TypeSymbol
            implements ModuleElement {

        public Name version;
        public JavaFileManager.Location sourceLocation;
        public JavaFileManager.Location classLocation;
        public JavaFileManager.Location patchLocation;
        public JavaFileManager.Location patchOutputLocation;

        /** All directives, in natural order. */
        public List<com.sun.tools.javac.code.Directive> directives;
        public List<com.sun.tools.javac.code.Directive.RequiresDirective> requires;
        public List<com.sun.tools.javac.code.Directive.ExportsDirective> exports;
        public List<com.sun.tools.javac.code.Directive.OpensDirective> opens;
        public List<com.sun.tools.javac.code.Directive.ProvidesDirective> provides;
        public List<com.sun.tools.javac.code.Directive.UsesDirective> uses;

        public ClassSymbol module_info;

        public PackageSymbol unnamedPackage;
        public Map<Name, PackageSymbol> visiblePackages;
        public Set<ModuleSymbol> readModules;
        public List<Symbol> enclosedPackages = List.nil();

        public Completer usesProvidesCompleter = Completer.NULL_COMPLETER;
        public final Set<ModuleFlags> flags = EnumSet.noneOf(ModuleFlags.class);
        public final Set<ModuleResolutionFlags> resolutionFlags = EnumSet.noneOf(ModuleResolutionFlags.class);

        /**
         * Create a ModuleSymbol with an associated module-info ClassSymbol.
         */
        public static ModuleSymbol create(Name name, Name module_info) {
            ModuleSymbol msym = new ModuleSymbol(name, null);
            ClassSymbol info = new ClassSymbol(Flags.MODULE, module_info, msym);
            info.fullname = formFullName(module_info, msym);
            info.flatname = info.fullname;
            info.members_field = WriteableScope.create(info);
            msym.module_info = info;
            return msym;
        }

        public ModuleSymbol(Name name, Symbol owner) {
            super(MDL, 0, name, null, owner);
            Assert.checkNonNull(name);
            this.type = new ModuleType(this);
        }

        @Override
        public int poolTag() {
            return ClassFile.CONSTANT_Module;
        }

        @Override @DefinedBy(Api.LANGUAGE_MODEL)
        public Name getSimpleName() {
            return Convert.shortName(name);
        }

        @Override @DefinedBy(Api.LANGUAGE_MODEL)
        public boolean isOpen() {
            return flags.contains(ModuleFlags.OPEN);
        }

        @Override @DefinedBy(Api.LANGUAGE_MODEL)
        public boolean isUnnamed() {
            return name.isEmpty() && owner == null;
        }

        @Override
        public boolean isDeprecated() {
            return hasDeprecatedAnnotation();
        }

        public boolean isNoModule() {
            return false;
        }

        @Override @DefinedBy(Api.LANGUAGE_MODEL)
        public ElementKind getKind() {
            return ElementKind.MODULE;
        }

        @Override @DefinedBy(Api.LANGUAGE_MODEL)
        public java.util.List<Directive> getDirectives() {
            apiComplete();
            completeUsesProvides();
            return Collections.unmodifiableList(directives);
        }

        public void completeUsesProvides() {
            if (usesProvidesCompleter != Completer.NULL_COMPLETER) {
                Completer c = usesProvidesCompleter;
                usesProvidesCompleter = Completer.NULL_COMPLETER;
                c.complete(this);
            }
        }

        @Override
        public ClassSymbol outermostClass() {
            return null;
        }

        @Override
        public String toString() {
            // TODO: the following strings should be localized
            // Do this with custom anon subtypes in Symtab
            String n = (name == null) ? "<unknown>"
                    : (name.isEmpty()) ? "<unnamed>"
                    : String.valueOf(name);
            return n;
        }

        @Override @DefinedBy(Api.LANGUAGE_MODEL)
        public <R, P> R accept(ElementVisitor<R, P> v, P p) {
            return v.visitModule(this, p);
        }

        @Override @DefinedBy(Api.LANGUAGE_MODEL)
        public List<Symbol> getEnclosedElements() {
            List<Symbol> list = List.nil();
            for (Symbol sym : enclosedPackages) {
                if (sym.members().anyMatch(m -> m.kind == TYP))
                    list = list.prepend(sym);
            }
            return list;
        }

        public void reset() {
            this.directives = null;
            this.requires = null;
            this.exports = null;
            this.provides = null;
            this.uses = null;
            this.visiblePackages = null;
        }

    }

    public enum ModuleFlags {
        OPEN(0x0020),
        SYNTHETIC(0x1000),
        MANDATED(0x8000);

        public static int value(Set<ModuleFlags> s) {
            int v = 0;
            for (ModuleFlags f: s)
                v |= f.value;
            return v;
        }

        private ModuleFlags(int value) {
            this.value = value;
        }

        public final int value;
    }

    public enum ModuleResolutionFlags {
        DO_NOT_RESOLVE_BY_DEFAULT(0x0001),
        WARN_DEPRECATED(0x0002),
        WARN_DEPRECATED_REMOVAL(0x0004),
        WARN_INCUBATING(0x0008);

        public static int value(Set<ModuleResolutionFlags> s) {
            int v = 0;
            for (ModuleResolutionFlags f: s)
                v |= f.value;
            return v;
        }

        private ModuleResolutionFlags(int value) {
            this.value = value;
        }

        public final int value;
    }

    /** A class for package symbols
     */
    public static class PackageSymbol extends TypeSymbol
        implements PackageElement {

        public WriteableScope members_field;
        public Name fullname;
        public ClassSymbol package_info; // see bug 6443073
        public ModuleSymbol modle;
        // the file containing the documentation comments for the package
        public JavaFileObject sourcefile;

        public PackageSymbol(Name name, Type type, Symbol owner) {
            super(PCK, 0, name, type, owner);
            this.members_field = null;
            this.fullname = formFullName(name, owner);
        }

        public PackageSymbol(Name name, Symbol owner) {
            this(name, null, owner);
            this.type = new PackageType(this);
        }

        public String toString() {
            return fullname.toString();
        }

        @DefinedBy(Api.LANGUAGE_MODEL)
        public Name getQualifiedName() {
            return fullname;
        }

        @DefinedBy(Api.LANGUAGE_MODEL)
        public boolean isUnnamed() {
            return name.isEmpty() && owner != null;
        }

        public WriteableScope members() {
            complete();
            return members_field;
        }

        @Override
        public int poolTag() {
            return ClassFile.CONSTANT_Package;
        }

        public long flags() {
            complete();
            return flags_field;
        }

        @Override
        public List<Attribute.Compound> getRawAttributes() {
            complete();
            if (package_info != null) {
                package_info.complete();
                mergeAttributes();
            }
            return super.getRawAttributes();
        }

        private void mergeAttributes() {
            if (metadata == null &&
                package_info.metadata != null) {
                metadata = new SymbolMetadata(this);
                metadata.setAttributes(package_info.metadata);
            }
        }

        /** A package "exists" if a type or package that exists has
         *  been seen within it.
         */
        public boolean exists() {
            return this.isFlagSetNoComplete(TypeSymbolFlags.EXISTS);
        }

        @DefinedBy(Api.LANGUAGE_MODEL)
        public ElementKind getKind() {
            return ElementKind.PACKAGE;
        }

        @DefinedBy(Api.LANGUAGE_MODEL)
        public Symbol getEnclosingElement() {
            return modle != null && !modle.isNoModule() ? modle : null;
        }

        @DefinedBy(Api.LANGUAGE_MODEL)
        public <R, P> R accept(ElementVisitor<R, P> v, P p) {
            return v.visitPackage(this, p);
        }

        public <R, P> R accept(Symbol.Visitor<R, P> v, P p) {
            return v.visitPackageSymbol(this, p);
        }

        /**Resets the Symbol into the state good for next round of annotation processing.*/
        public void reset() {
            metadata = null;
        }

    }

    public static class RootPackageSymbol extends PackageSymbol {
        public final MissingInfoHandler missingInfoHandler;
        public final boolean allowPrivateInvokeVirtual;

        public RootPackageSymbol(Name name, Symbol owner,
                                 MissingInfoHandler missingInfoHandler,
                                 boolean allowPrivateInvokeVirtual) {
            super(name, owner);
            this.missingInfoHandler = missingInfoHandler;
            this.allowPrivateInvokeVirtual = allowPrivateInvokeVirtual;
        }

    }

    /** A class for class symbols
     */
    public static class ClassSymbol extends TypeSymbol implements TypeElement {

        /** a scope for all class members; variables, methods and inner classes
         *  type parameters are not part of this scope
         */
        public WriteableScope members_field;

        /** the fully qualified name of the class, i.e. pck.outer.inner.
         *  null for anonymous classes
         */
        public Name fullname;

        /** the fully qualified name of the class after converting to flat
         *  representation, i.e. pck.outer$inner,
         *  set externally for local and anonymous classes
         */
        public Name flatname;

        /** the sourcefile where the class came from
         */
        public JavaFileObject sourcefile;

        /** the classfile from where to load this class
         *  this will have extension .class or .java
         */
        public JavaFileObject classfile;

        /** the list of translated local classes (used for generating
         * InnerClasses attribute)
         */
        public List<ClassSymbol> trans_local;

        /** the annotation metadata attached to this class */
        private AnnotationTypeMetadata annotationTypeMetadata;

        /* the list of any of record components, only non empty if the class is a record
         * and it has at least one record component
         */
        private List<RecordComponent> recordComponents = List.nil();

        // sealed classes related fields
        /** The classes, or interfaces, permitted to extend this class, or interface
         */
        public List<Symbol> permitted;

        public boolean isPermittedExplicit = false;

        public ClassSymbol(long flags, Name name, Type type, Symbol owner) {
            super(TYP, flags, name, type, owner);
            this.members_field = null;
            this.fullname = formFullName(name, owner);
            this.flatname = formFlatName(name, owner);
            this.sourcefile = null;
            this.classfile = null;
            this.annotationTypeMetadata = AnnotationTypeMetadata.notAnAnnotationType();
            this.permitted = List.nil();
        }

        public ClassSymbol(long flags, Name name, Symbol owner) {
            this(
                flags,
                name,
                new ClassType(Type.noType, null, null),
                owner);
            this.type.tsym = this;
        }

        /** The Java source which this symbol represents.
         */
        public String toString() {
            return className();
        }

        public long flags() {
            complete();
            return flags_field;
        }

        public WriteableScope members() {
            complete();
            return members_field;
        }

        @Override
        public List<Attribute.Compound> getRawAttributes() {
            complete();
            return super.getRawAttributes();
        }

        @Override
        public List<Attribute.TypeCompound> getRawTypeAttributes() {
            complete();
            return super.getRawTypeAttributes();
        }

        public Type erasure(Types types) {
            if (erasure_field == null)
                erasure_field = new ClassType(types.erasure(type.getEnclosingType()),
                                              List.nil(), this,
                                              type.getMetadata());
            return erasure_field;
        }

        public String className() {
            if (name.isEmpty())
                return
                    Log.getLocalizedString("anonymous.class", flatname);
            else
                return fullname.toString();
        }

        @DefinedBy(Api.LANGUAGE_MODEL)
        public Name getQualifiedName() {
            return fullname;
        }

        @Override @DefinedBy(Api.LANGUAGE_MODEL)
        public List<Symbol> getEnclosedElements() {
            List<Symbol> result = super.getEnclosedElements();
            if (!recordComponents.isEmpty()) {
                List<RecordComponent> reversed = recordComponents.reverse();
                for (RecordComponent rc : reversed) {
                    result = result.prepend(rc);
                }
            }
            return result;
        }

        public Name flatName() {
            return flatname;
        }

        public boolean isSubClass(Symbol base, Types types) {
            if (this == base) {
                return true;
            } else if ((base.flags() & INTERFACE) != 0) {
                for (Type t = type; t.hasTag(CLASS); t = types.supertype(t))
                    for (List<Type> is = types.interfaces(t);
                         is.nonEmpty();
                         is = is.tail)
                        if (is.head.tsym.isSubClass(base, types)) return true;
            } else {
                for (Type t = type; t.hasTag(CLASS); t = types.supertype(t))
                    if (t.tsym == base) return true;
            }
            return false;
        }

        /** Complete the elaboration of this symbol's definition.
         */
        public void complete() throws CompletionFailure {
            Completer origCompleter = completer;
            try {
                super.complete();
            } catch (CompletionFailure ex) {
                ex.dcfh.classSymbolCompleteFailed(this, origCompleter);
                // quiet error recovery
                flags_field |= (PUBLIC|STATIC);
                this.type = new ErrorType(this, Type.noType);
                throw ex;
            }
        }

        @DefinedBy(Api.LANGUAGE_MODEL)
        public List<Type> getInterfaces() {
            apiComplete();
            if (type instanceof ClassType) {
                ClassType t = (ClassType)type;
                if (t.interfaces_field == null) // FIXME: shouldn't be null
                    t.interfaces_field = List.nil();
                if (t.all_interfaces_field != null)
                    return Type.getModelTypes(t.all_interfaces_field);
                return t.interfaces_field;
            } else {
                return List.nil();
            }
        }

        @DefinedBy(Api.LANGUAGE_MODEL)
        public Type getSuperclass() {
            apiComplete();
            if (type instanceof ClassType) {
                ClassType t = (ClassType)type;
                if (t.supertype_field == null) // FIXME: shouldn't be null
                    t.supertype_field = Type.noType;
                // An interface has no superclass; its supertype is Object.
                return t.isInterface()
                    ? Type.noType
                    : t.supertype_field.getModelType();
            } else {
                return Type.noType;
            }
        }

        /**
         * Returns the next class to search for inherited annotations or {@code null}
         * if the next class can't be found.
         */
        private ClassSymbol getSuperClassToSearchForAnnotations() {

            Type sup = getSuperclass();

            if (!sup.hasTag(CLASS) || sup.isErroneous())
                return null;

            return (ClassSymbol) sup.tsym;
        }


        @Override
        protected <A extends Annotation> A[] getInheritedAnnotations(Class<A> annoType) {

            ClassSymbol sup = getSuperClassToSearchForAnnotations();

            return sup == null ? super.getInheritedAnnotations(annoType)
                               : sup.getAnnotationsByType(annoType);
        }


        @DefinedBy(Api.LANGUAGE_MODEL)
        @SuppressWarnings("preview")
        public ElementKind getKind() {
            apiComplete();
            long flags = flags();
            if ((flags & ANNOTATION) != 0)
                return ElementKind.ANNOTATION_TYPE;
            else if ((flags & INTERFACE) != 0)
                return ElementKind.INTERFACE;
            else if ((flags & ENUM) != 0)
                return ElementKind.ENUM;
            else if ((flags & RECORD) != 0)
                return ElementKind.RECORD;
            else
                return ElementKind.CLASS;
        }

        @Override @DefinedBy(Api.LANGUAGE_MODEL)
        public Set<Modifier> getModifiers() {
            apiComplete();
            long flags = flags();
            return Flags.asModifierSet(flags & ~DEFAULT);
        }

        public RecordComponent getRecordComponent(VarSymbol field) {
            for (RecordComponent rc : recordComponents) {
                if (rc.name == field.name) {
                    return rc;
                }
            }
            return null;
        }

        public RecordComponent getRecordComponent(JCVariableDecl var, boolean addIfMissing, List<JCAnnotation> annotations) {
            for (RecordComponent rc : recordComponents) {
                /* it could be that a record erroneously declares two record components with the same name, in that
                 * case we need to use the position to disambiguate
                 */
                if (rc.name == var.name && var.pos == rc.pos) {
                    return rc;
                }
            }
            RecordComponent rc = null;
            if (addIfMissing) {
                recordComponents = recordComponents.append(rc = new RecordComponent(var.sym, annotations));
            }
            return rc;
        }

        @Override @DefinedBy(Api.LANGUAGE_MODEL)
        @SuppressWarnings("preview")
        public List<? extends RecordComponent> getRecordComponents() {
            return recordComponents;
        }

        public void setRecordComponents(List<RecordComponent> recordComponents) {
            this.recordComponents = recordComponents;
        }

        @DefinedBy(Api.LANGUAGE_MODEL)
        public NestingKind getNestingKind() {
            apiComplete();
            if (owner.kind == PCK)
                return NestingKind.TOP_LEVEL;
            else if (name.isEmpty())
                return NestingKind.ANONYMOUS;
            else if (owner.kind == MTH)
                return NestingKind.LOCAL;
            else
                return NestingKind.MEMBER;
        }

        @Override
        protected <A extends Annotation> Attribute.Compound getAttribute(final Class<A> annoType) {

            Attribute.Compound attrib = super.getAttribute(annoType);

            boolean inherited = annoType.isAnnotationPresent(Inherited.class);
            if (attrib != null || !inherited)
                return attrib;

            // Search supertypes
            ClassSymbol superType = getSuperClassToSearchForAnnotations();
            return superType == null ? null
                                     : superType.getAttribute(annoType);
        }

        @DefinedBy(Api.LANGUAGE_MODEL)
        public <R, P> R accept(ElementVisitor<R, P> v, P p) {
            return v.visitType(this, p);
        }

        public <R, P> R accept(Symbol.Visitor<R, P> v, P p) {
            return v.visitClassSymbol(this, p);
        }

        public void markAbstractIfNeeded(Types types) {
            if (types.enter.getEnv(this) != null &&
                (flags() & ENUM) != 0 && types.supertype(type).tsym == types.syms.enumSym &&
                (flags() & (FINAL | ABSTRACT)) == 0) {
                if (types.firstUnimplementedAbstract(this) != null)
                    // add the ABSTRACT flag to an enum
                    flags_field |= ABSTRACT;
            }
        }

        /**Resets the Symbol into the state good for next round of annotation processing.*/
        public void reset() {
            kind = TYP;
            erasure_field = null;
            members_field = null;
            flags_field = 0;
            if (type instanceof ClassType) {
                ClassType t = (ClassType)type;
                t.setEnclosingType(Type.noType);
                t.rank_field = -1;
                t.typarams_field = null;
                t.allparams_field = null;
                t.supertype_field = null;
                t.interfaces_field = null;
                t.all_interfaces_field = null;
            }
            clearAnnotationMetadata();
        }

        public void clearAnnotationMetadata() {
            metadata = null;
            annotationTypeMetadata = AnnotationTypeMetadata.notAnAnnotationType();
        }

        @Override
        public AnnotationTypeMetadata getAnnotationTypeMetadata() {
            return annotationTypeMetadata;
        }

        @Override
        public boolean isAnnotationType() {
            return (flags_field & Flags.ANNOTATION) != 0;
        }

        public void setAnnotationTypeMetadata(AnnotationTypeMetadata a) {
            Assert.checkNonNull(a);
            Assert.check(!annotationTypeMetadata.isMetadataForAnnotationType());
            this.annotationTypeMetadata = a;
        }

        public boolean isRecord() {
            return (flags_field & RECORD) != 0;
        }

        @DefinedBy(Api.LANGUAGE_MODEL)
        public List<Type> getPermittedSubclasses() {
            return permitted.map(s -> s.type);
        }
    }


    /** A class for variable symbols
     */
    public static class VarSymbol extends Symbol implements VariableElement {

        /** The variable's declaration position.
         */
        public int pos = Position.NOPOS;

        /** The variable's address. Used for different purposes during
         *  flow analysis, translation and code generation.
         *  Flow analysis:
         *    If this is a blank final or local variable, its sequence number.
         *  Translation:
         *    If this is a private field, its access number.
         *  Code generation:
         *    If this is a local variable, its logical slot number.
         */
        public int adr = -1;

        /** Construct a variable symbol, given its flags, name, type and owner.
         */
        public VarSymbol(long flags, Name name, Type type, Symbol owner) {
            super(VAR, flags, name, type, owner);
        }

        @Override
        public int poolTag() {
            return ClassFile.CONSTANT_Fieldref;
        }

        public MethodHandleSymbol asMethodHandle(boolean getter) {
            return new MethodHandleSymbol(this, getter);
        }

        /** Clone this symbol with new owner.
         */
        public VarSymbol clone(Symbol newOwner) {
            VarSymbol v = new VarSymbol(flags_field, name, type, newOwner) {
                @Override
                public Symbol baseSymbol() {
                    return VarSymbol.this;
                }

                @Override
                public Object poolKey(Types types) {
                    return new Pair<>(newOwner, baseSymbol());
                }
            };
            v.pos = pos;
            v.adr = adr;
            v.data = data;
//          System.out.println("clone " + v + " in " + newOwner);//DEBUG
            return v;
        }

        public String toString() {
            return name.toString();
        }

        public Symbol asMemberOf(Type site, Types types) {
            return new VarSymbol(flags_field, name, types.memberType(site, this), owner);
        }

        public boolean isFlagSet(VarSymbolFlags flag) {
            return (flags_field & flag.mask) != 0;
        }

        public void setFlag(VarSymbolFlags flag) {
            flags_field |= flag.mask;
        }

        public void clearFlag(VarSymbolFlags flag) {
            flags_field &= ~flag.mask;
        }

        @DefinedBy(Api.LANGUAGE_MODEL)
        public ElementKind getKind() {
            long flags = flags();
            if ((flags & PARAMETER) != 0) {
                if (isExceptionParameter())
                    return ElementKind.EXCEPTION_PARAMETER;
                else
                    return ElementKind.PARAMETER;
            } else if ((flags & ENUM) != 0) {
                return ElementKind.ENUM_CONSTANT;
            } else if (owner.kind == TYP || owner.kind == ERR) {
                return ElementKind.FIELD;
            } else if (isResourceVariable()) {
                return ElementKind.RESOURCE_VARIABLE;
            } else if (this.isFlagSet(VarSymbolFlags.MATCH_BINDING)) {
                @SuppressWarnings("preview")
                ElementKind kind = ElementKind.BINDING_VARIABLE;
                return kind;
            } else {
                return ElementKind.LOCAL_VARIABLE;
            }
        }

        @DefinedBy(Api.LANGUAGE_MODEL)
        public <R, P> R accept(ElementVisitor<R, P> v, P p) {
            return v.visitVariable(this, p);
        }

        @DefinedBy(Api.LANGUAGE_MODEL)
        public Object getConstantValue() { // Mirror API
            return Constants.decode(getConstValue(), type);
        }

        public void setLazyConstValue(final Env<AttrContext> env,
                                      final Attr attr,
                                      final JCVariableDecl variable)
        {
            setData((Callable<Object>)() -> attr.attribLazyConstantValue(env, variable, type));
        }

        /**
         * The variable's constant value, if this is a constant.
         * Before the constant value is evaluated, it points to an
         * initializer environment.  If this is not a constant, it can
         * be used for other stuff.
         */
        private Object data;

        public boolean isExceptionParameter() {
            return data == ElementKind.EXCEPTION_PARAMETER;
        }

        public boolean isResourceVariable() {
            return data == ElementKind.RESOURCE_VARIABLE;
        }

        public Object getConstValue() {
            // TODO: Consider if getConstValue and getConstantValue can be collapsed
            if (data == ElementKind.EXCEPTION_PARAMETER ||
                data == ElementKind.RESOURCE_VARIABLE) {
                return null;
            } else if (data instanceof Callable<?>) {
                // In this case, this is a final variable, with an as
                // yet unevaluated initializer.
                Callable<?> eval = (Callable<?>)data;
                data = null; // to make sure we don't evaluate this twice.
                try {
                    data = eval.call();
                } catch (Exception ex) {
                    throw new AssertionError(ex);
                }
            }
            return data;
        }

        public void setData(Object data) {
            Assert.check(!(data instanceof Env<?>), this);
            this.data = data;
        }

        public <R, P> R accept(Symbol.Visitor<R, P> v, P p) {
            return v.visitVarSymbol(this, p);
        }
    }

    @SuppressWarnings("preview")
    public static class RecordComponent extends VarSymbol implements RecordComponentElement {
        public MethodSymbol accessor;
        public JCTree.JCMethodDecl accessorMeth;
        /* the original annotations applied to the record component
         */
        private final List<JCAnnotation> originalAnnos;
        /* if the user happens to erroneously declare two components with the same name, we need a way to differentiate
         * them, the code will fail anyway but we need to keep the information for better error recovery
         */
        private final int pos;

        private final boolean isVarargs;

        /**
         * Construct a record component, given its flags, name, type and owner.
         */
        public RecordComponent(Name name, Type type, Symbol owner) {
            super(PUBLIC, name, type, owner);
            pos = -1;
            originalAnnos = List.nil();
            isVarargs = false;
        }

        public RecordComponent(VarSymbol field, List<JCAnnotation> annotations) {
            super(PUBLIC, field.name, field.type, field.owner);
            this.originalAnnos = annotations;
            this.pos = field.pos;
            /* it is better to store the original information for this one, instead of relying
             * on the info in the type of the symbol. This is because on the presence of APs
             * the symbol will be blown out and we won't be able to know if the original
             * record component was declared varargs or not.
             */
            this.isVarargs = type.hasTag(TypeTag.ARRAY) && ((ArrayType)type).isVarargs();
        }

        public List<JCAnnotation> getOriginalAnnos() { return originalAnnos; }

        public boolean isVarargs() {
            return isVarargs;
        }

        @Override @DefinedBy(Api.LANGUAGE_MODEL)
        @SuppressWarnings("preview")
        public ElementKind getKind() {
            return ElementKind.RECORD_COMPONENT;
        }

        @Override @DefinedBy(Api.LANGUAGE_MODEL)
        public ExecutableElement getAccessor() {
            return accessor;
        }

        @Override @DefinedBy(Api.LANGUAGE_MODEL)
        @SuppressWarnings("preview")
        public <R, P> R accept(ElementVisitor<R, P> v, P p) {
            return v.visitRecordComponent(this, p);
        }
    }

    public static class ParamSymbol extends VarSymbol {
        public ParamSymbol(long flags, Name name, Type type, Symbol owner) {
            super(flags, name, type, owner);
        }

        @Override
        public Name getSimpleName() {
            if (!this.isFlagSet(VarSymbolFlags.NAME_FILLED)) {
                this.setFlag(VarSymbolFlags.NAME_FILLED);
                Symbol rootPack = this;
                while (rootPack != null && !(rootPack instanceof RootPackageSymbol)) {
                    rootPack = rootPack.owner;
                }
                if (rootPack != null) {
                    Name inferredName =
                            ((RootPackageSymbol) rootPack).missingInfoHandler.getParameterName(this);
                    if (inferredName != null) {
                        this.name = inferredName;
                    }
                }
            }
            return super.getSimpleName();
        }

    }

    public static class BindingSymbol extends VarSymbol {

<<<<<<< HEAD
        public BindingSymbol(Name name, Type type, Symbol owner) {
            super(Flags.FINAL | Flags.HASINIT, name, type, owner);
            this.setFlag(VarSymbolFlags.MATCH_BINDING);
=======
        public BindingSymbol(long flags, Name name, Type type, Symbol owner) {
            super(flags | Flags.HASINIT | Flags.MATCH_BINDING, name, type, owner);
>>>>>>> 06754734
        }

        public boolean isAliasFor(BindingSymbol b) {
            return aliases().containsAll(b.aliases());
        }

        List<BindingSymbol> aliases() {
            return List.of(this);
        }

        public void preserveBinding() {
            this.setFlag(VarSymbolFlags.MATCH_BINDING_TO_OUTER);
        }

        public boolean isPreserved() {
            return this.isFlagSet(VarSymbolFlags.MATCH_BINDING_TO_OUTER);
        }
    }

    /** A class for method symbols.
     */
    public static class MethodSymbol extends Symbol implements ExecutableElement {

        /** The code of the method. */
        public Code code = null;

        /** The extra (synthetic/mandated) parameters of the method. */
        public List<VarSymbol> extraParams = List.nil();

        /** The captured local variables in an anonymous class */
        public List<VarSymbol> capturedLocals = List.nil();

        /** The parameters of the method. */
        public List<VarSymbol> params = null;

        /** For an annotation type element, its default value if any.
         *  The value is null if none appeared in the method
         *  declaration.
         */
        public Attribute defaultValue = null;

        /** Construct a method symbol, given its flags, name, type and owner.
         */
        public MethodSymbol(long flags, Name name, Type type, Symbol owner) {
            super(MTH, flags, name, type, owner);
            if (owner.type.hasTag(TYPEVAR)) Assert.error(owner + "." + name);
        }

        public boolean isFlagSet(MethodSymbolFlags flag) {
            return (flags_field & flag.mask) != 0;
        }

        public void setFlag(MethodSymbolFlags flag) {
            flags_field |= flag.mask;
        }

        public void clearFlag(MethodSymbolFlags flag) {
            flags_field &= ~flag.mask;
        }

        /** Clone this symbol with new owner.
         */
        public MethodSymbol clone(Symbol newOwner) {
            MethodSymbol m = new MethodSymbol(flags_field, name, type, newOwner) {
                @Override
                public Symbol baseSymbol() {
                    return MethodSymbol.this;
                }

                @Override
                public Object poolKey(Types types) {
                    return new Pair<>(newOwner, baseSymbol());
                }
            };
            m.code = code;
            return m;
        }

        @Override @DefinedBy(Api.LANGUAGE_MODEL)
        public Set<Modifier> getModifiers() {
            long flags = flags();
            return Flags.asModifierSet((flags & DEFAULT) != 0 ? flags & ~ABSTRACT : flags);
        }

        /** The Java source which this symbol represents.
         */
        public String toString() {
            if ((flags() & BLOCK) != 0) {
                return owner.name.toString();
            } else {
                String s = (name == name.table.names.init)
                    ? owner.name.toString()
                    : name.toString();
                if (type != null) {
                    if (type.hasTag(FORALL))
                        s = "<" + ((ForAll)type).getTypeArguments() + ">" + s;
                    s += "(" + type.argtypes((flags() & VARARGS) != 0) + ")";
                }
                return s;
            }
        }

        @Override
        public int poolTag() {
            return owner.isInterface() ?
                    ClassFile.CONSTANT_InterfaceMethodref : ClassFile.CONSTANT_Methodref;
        }

        public boolean isHandle() {
            return false;
        }


        public MethodHandleSymbol asHandle() {
            return new MethodHandleSymbol(this);
        }

        /** find a symbol that this (proxy method) symbol implements.
         *  @param    c       The class whose members are searched for
         *                    implementations
         */
        public Symbol implemented(TypeSymbol c, Types types) {
            Symbol impl = null;
            for (List<Type> is = types.interfaces(c.type);
                 impl == null && is.nonEmpty();
                 is = is.tail) {
                TypeSymbol i = is.head.tsym;
                impl = implementedIn(i, types);
                if (impl == null)
                    impl = implemented(i, types);
            }
            return impl;
        }

        public Symbol implementedIn(TypeSymbol c, Types types) {
            Symbol impl = null;
            for (Symbol sym : c.members().getSymbolsByName(name)) {
                if (this.overrides(sym, (TypeSymbol)owner, types, true) &&
                    // FIXME: I suspect the following requires a
                    // subst() for a parametric return type.
                    types.isSameType(type.getReturnType(),
                                     types.memberType(owner.type, sym).getReturnType())) {
                    impl = sym;
                }
            }
            return impl;
        }

        /** Will the erasure of this method be considered by the VM to
         *  override the erasure of the other when seen from class `origin'?
         */
        public boolean binaryOverrides(Symbol _other, TypeSymbol origin, Types types) {
            if (isConstructor() || _other.kind != MTH) return false;

            if (this == _other) return true;
            MethodSymbol other = (MethodSymbol)_other;

            // check for a direct implementation
            if (other.isOverridableIn((TypeSymbol)owner) &&
                types.asSuper(owner.type, other.owner) != null &&
                types.isSameType(erasure(types), other.erasure(types)))
                return true;

            // check for an inherited implementation
            return
                (flags() & ABSTRACT) == 0 &&
                other.isOverridableIn(origin) &&
                this.isMemberOf(origin, types) &&
                types.isSameType(erasure(types), other.erasure(types));
        }

        /** The implementation of this (abstract) symbol in class origin,
         *  from the VM's point of view, null if method does not have an
         *  implementation in class.
         *  @param origin   The class of which the implementation is a member.
         */
        public MethodSymbol binaryImplementation(ClassSymbol origin, Types types) {
            for (TypeSymbol c = origin; c != null; c = types.supertype(c.type).tsym) {
                for (Symbol sym : c.members().getSymbolsByName(name)) {
                    if (sym.kind == MTH &&
                        ((MethodSymbol)sym).binaryOverrides(this, origin, types))
                        return (MethodSymbol)sym;
                }
            }
            return null;
        }

        /** Does this symbol override `other' symbol, when both are seen as
         *  members of class `origin'?  It is assumed that _other is a member
         *  of origin.
         *
         *  It is assumed that both symbols have the same name.  The static
         *  modifier is ignored for this test.
         *
         *  A quirk in the works is that if the receiver is a method symbol for
         *  an inherited abstract method we answer false summarily all else being
         *  immaterial. Abstract "own" methods (i.e `this' is a direct member of
         *  origin) don't get rejected as summarily and are put to test against the
         *  suitable criteria.
         *
         *  See JLS 8.4.6.1 (without transitivity) and 8.4.6.4
         */
        public boolean overrides(Symbol _other, TypeSymbol origin, Types types, boolean checkResult) {
            return overrides(_other, origin, types, checkResult, true);
        }

        /** Does this symbol override `other' symbol, when both are seen as
         *  members of class `origin'?  It is assumed that _other is a member
         *  of origin.
         *
         *  Caveat: If `this' is an abstract inherited member of origin, it is
         *  deemed to override `other' only when `requireConcreteIfInherited'
         *  is false.
         *
         *  It is assumed that both symbols have the same name.  The static
         *  modifier is ignored for this test.
         *
         *  See JLS 8.4.6.1 (without transitivity) and 8.4.6.4
         */
        public boolean overrides(Symbol _other, TypeSymbol origin, Types types, boolean checkResult,
                                            boolean requireConcreteIfInherited) {
            if (isConstructor() || _other.kind != MTH) return false;

            if (this == _other) return true;
            MethodSymbol other = (MethodSymbol)_other;

            // check for a direct implementation
            if (other.isOverridableIn((TypeSymbol)owner) &&
                types.asSuper(owner.type, other.owner) != null) {
                Type mt = types.memberType(owner.type, this);
                Type ot = types.memberType(owner.type, other);
                if (types.isSubSignature(mt, ot)) {
                    if (!checkResult)
                        return true;
                    if (types.returnTypeSubstitutable(mt, ot))
                        return true;
                }
            }

            // check for an inherited implementation
            if (((flags() & ABSTRACT) != 0 && requireConcreteIfInherited) ||
                    ((other.flags() & ABSTRACT) == 0 && (other.flags() & DEFAULT) == 0) ||
                    !other.isOverridableIn(origin) ||
                    !this.isMemberOf(origin, types))
                return false;

            // assert types.asSuper(origin.type, other.owner) != null;
            Type mt = types.memberType(origin.type, this);
            Type ot = types.memberType(origin.type, other);
            return
                types.isSubSignature(mt, ot) &&
                (!checkResult || types.resultSubtype(mt, ot, types.noWarnings));
        }

        private boolean isOverridableIn(TypeSymbol origin) {
            // JLS 8.4.6.1
            switch ((int)(flags_field & Flags.AccessFlags)) {
            case Flags.PRIVATE:
                return false;
            case Flags.PUBLIC:
                return !this.owner.isInterface() ||
                        (flags_field & STATIC) == 0;
            case Flags.PROTECTED:
                return (origin.flags() & INTERFACE) == 0;
            case 0:
                // for package private: can only override in the same
                // package
                return
                    this.packge() == origin.packge() &&
                    (origin.flags() & INTERFACE) == 0;
            default:
                return false;
            }
        }

        @Override
        public boolean isInheritedIn(Symbol clazz, Types types) {
            switch ((int)(flags_field & Flags.AccessFlags)) {
                case PUBLIC:
                    return !this.owner.isInterface() ||
                            clazz == owner ||
                            (flags_field & STATIC) == 0;
                default:
                    return super.isInheritedIn(clazz, types);
            }
        }

        public boolean isLambdaMethod() {
            return this.isFlagSet(MethodSymbolFlags.LAMBDA_METHOD);
        }

        /** override this method to point to the original enclosing method if this method symbol represents a synthetic
         *  lambda method
         */
        public MethodSymbol originalEnclosingMethod() {
            return this;
        }

        /** The implementation of this (abstract) symbol in class origin;
         *  null if none exists. Synthetic methods are not considered
         *  as possible implementations.
         */
        public MethodSymbol implementation(TypeSymbol origin, Types types, boolean checkResult) {
            return implementation(origin, types, checkResult, implementation_filter);
        }
        // where
            public static final Filter<Symbol> implementation_filter = s ->
                    s.kind == MTH && (s.flags() & SYNTHETIC) == 0;

        public MethodSymbol implementation(TypeSymbol origin, Types types, boolean checkResult, Filter<Symbol> implFilter) {
            MethodSymbol res = types.implementation(this, origin, checkResult, implFilter);
            if (res != null)
                return res;
            // if origin is derived from a raw type, we might have missed
            // an implementation because we do not know enough about instantiations.
            // in this case continue with the supertype as origin.
            if (types.isDerivedRaw(origin.type) && !origin.isInterface())
                return implementation(types.supertype(origin.type).tsym, types, checkResult);
            else
                return null;
        }

        public List<VarSymbol> params() {
            owner.complete();
            if (params == null) {
                ListBuffer<VarSymbol> newParams = new ListBuffer<>();
                int i = 0;
                for (Type t : type.getParameterTypes()) {
                    Name paramName = name.table.fromString("arg" + i);
                    VarSymbol param = new VarSymbol(PARAMETER, paramName, t, this);
                    newParams.append(param);
                    i++;
                }
                params = newParams.toList();
            }
            Assert.checkNonNull(params);
            return params;
        }

        public Symbol asMemberOf(Type site, Types types) {
            return new MethodSymbol(flags_field, name, types.memberType(site, this), owner);
        }

        @DefinedBy(Api.LANGUAGE_MODEL)
        public ElementKind getKind() {
            if (name == name.table.names.init)
                return ElementKind.CONSTRUCTOR;
            else if (name == name.table.names.clinit)
                return ElementKind.STATIC_INIT;
            else if ((flags() & BLOCK) != 0)
                return isStatic() ? ElementKind.STATIC_INIT : ElementKind.INSTANCE_INIT;
            else
                return ElementKind.METHOD;
        }

        public boolean isStaticOrInstanceInit() {
            return getKind() == ElementKind.STATIC_INIT ||
                    getKind() == ElementKind.INSTANCE_INIT;
        }

        @DefinedBy(Api.LANGUAGE_MODEL)
        public Attribute getDefaultValue() {
            return defaultValue;
        }

        @DefinedBy(Api.LANGUAGE_MODEL)
        public List<VarSymbol> getParameters() {
            return params();
        }

        @DefinedBy(Api.LANGUAGE_MODEL)
        public boolean isVarArgs() {
            return (flags() & VARARGS) != 0;
        }

        @DefinedBy(Api.LANGUAGE_MODEL)
        public boolean isDefault() {
            return (flags() & DEFAULT) != 0;
        }

        @DefinedBy(Api.LANGUAGE_MODEL)
        public <R, P> R accept(ElementVisitor<R, P> v, P p) {
            return v.visitExecutable(this, p);
        }

        public <R, P> R accept(Symbol.Visitor<R, P> v, P p) {
            return v.visitMethodSymbol(this, p);
        }

        @DefinedBy(Api.LANGUAGE_MODEL)
        public Type getReceiverType() {
            Type result = asType().getReceiverType();
            return (result == null) ? Type.noType : result;
        }

        @DefinedBy(Api.LANGUAGE_MODEL)
        public Type getReturnType() {
            return asType().getReturnType();
        }

        @DefinedBy(Api.LANGUAGE_MODEL)
        public List<Type> getThrownTypes() {
            return asType().getThrownTypes();
        }
    }

    /** A class for invokedynamic method calls.
     */
    public static class DynamicMethodSymbol extends MethodSymbol implements Dynamic {

        public LoadableConstant[] staticArgs;
        public MethodHandleSymbol bsm;

        public DynamicMethodSymbol(Name name, Symbol owner, MethodHandleSymbol bsm, Type type, LoadableConstant[] staticArgs) {
            super(0, name, type, owner);
            this.bsm = bsm;
            this.staticArgs = staticArgs;
        }

        @Override
        public boolean isDynamic() {
            return true;
        }

        @Override
        public LoadableConstant[] staticArgs() {
            return staticArgs;
        }

        @Override
        public MethodHandleSymbol bootstrapMethod() {
            return bsm;
        }

        @Override
        public int poolTag() {
            return ClassFile.CONSTANT_InvokeDynamic;
        }

        @Override
        public Type dynamicType() {
            return type;
        }
    }

    /** A class for condy.
     */
    public static class DynamicVarSymbol extends VarSymbol implements Dynamic, LoadableConstant {
        public LoadableConstant[] staticArgs;
        public MethodHandleSymbol bsm;

        public DynamicVarSymbol(Name name, Symbol owner, MethodHandleSymbol bsm, Type type, LoadableConstant[] staticArgs) {
            super(0, name, type, owner);
            this.bsm = bsm;
            this.staticArgs = staticArgs;
        }

        @Override
        public boolean isDynamic() {
            return true;
        }

        @Override
        public PoolConstant dynamicType() {
            return type;
        }

        @Override
        public LoadableConstant[] staticArgs() {
            return staticArgs;
        }

        @Override
        public LoadableConstant bootstrapMethod() {
            return bsm;
        }

        @Override
        public int poolTag() {
            return ClassFile.CONSTANT_Dynamic;
        }
    }

    /** A class for method handles.
     */
    public static class MethodHandleSymbol extends MethodSymbol implements LoadableConstant {

        private Symbol refSym;
        private boolean getter;

        public MethodHandleSymbol(Symbol msym) {
            this(msym, false);
        }

        public MethodHandleSymbol(Symbol msym, boolean getter) {
            super(msym.flags_field, msym.name, msym.type, msym.owner);
            this.refSym = msym;
            this.getter = getter;
        }

        /**
         * Returns the kind associated with this method handle.
         */
        public int referenceKind() {
            if (refSym.kind == VAR) {
                return getter ?
                        refSym.isStatic() ? ClassFile.REF_getStatic : ClassFile.REF_getField :
                        refSym.isStatic() ? ClassFile.REF_putStatic : ClassFile.REF_putField;
            } else {
                if (refSym.isConstructor()) {
                    return ClassFile.REF_newInvokeSpecial;
                } else {
                    if (refSym.isStatic()) {
                        return ClassFile.REF_invokeStatic;
                    } else if ((refSym.flags() & PRIVATE) != 0 && !allowPrivateInvokeVirtual()) {
                        return ClassFile.REF_invokeSpecial;
                    } else if (refSym.enclClass().isInterface()) {
                        return ClassFile.REF_invokeInterface;
                    } else {
                        return ClassFile.REF_invokeVirtual;
                    }
                }
            }
        }

        private boolean allowPrivateInvokeVirtual() {
            Symbol rootPack = this;
            while (rootPack != null && !(rootPack instanceof RootPackageSymbol)) {
                rootPack = rootPack.owner;
            }
            return rootPack != null && ((RootPackageSymbol) rootPack).allowPrivateInvokeVirtual;
        }
        @Override
        public int poolTag() {
            return ClassFile.CONSTANT_MethodHandle;
        }

        @Override
        public Object poolKey(Types types) {
            return new Pair<>(baseSymbol(), referenceKind());
        }

        @Override
        public MethodHandleSymbol asHandle() {
            return this;
        }

        @Override
        public Symbol baseSymbol() {
            return refSym;
        }


        @Override
        public boolean isHandle() {
            return true;
        }
    }

    /** A class for predefined operators.
     */
    public static class OperatorSymbol extends MethodSymbol {

        public int opcode;
        private int accessCode = Integer.MIN_VALUE;

        public OperatorSymbol(Name name, Type type, int opcode, Symbol owner) {
            super(PUBLIC | STATIC, name, type, owner);
            this.opcode = opcode;
        }

        @Override
        public <R, P> R accept(Symbol.Visitor<R, P> v, P p) {
            return v.visitOperatorSymbol(this, p);
        }

        public int getAccessCode(Tag tag) {
            if (accessCode != Integer.MIN_VALUE && !tag.isIncOrDecUnaryOp()) {
                return accessCode;
            }
            accessCode = AccessCode.from(tag, opcode);
            return accessCode;
        }

        /** Access codes for dereferencing, assignment,
         *  and pre/post increment/decrement.

         *  All access codes for accesses to the current class are even.
         *  If a member of the superclass should be accessed instead (because
         *  access was via a qualified super), add one to the corresponding code
         *  for the current class, making the number odd.
         *  This numbering scheme is used by the backend to decide whether
         *  to issue an invokevirtual or invokespecial call.
         *
         *  @see Gen#visitSelect(JCFieldAccess tree)
         */
        public enum AccessCode {
            UNKNOWN(-1, Tag.NO_TAG),
            DEREF(0, Tag.NO_TAG),
            ASSIGN(2, Tag.ASSIGN),
            PREINC(4, Tag.PREINC),
            PREDEC(6, Tag.PREDEC),
            POSTINC(8, Tag.POSTINC),
            POSTDEC(10, Tag.POSTDEC),
            FIRSTASGOP(12, Tag.NO_TAG);

            public final int code;
            public final Tag tag;
            public static final int numberOfAccessCodes = (lushrl - ishll + lxor + 2 - iadd) * 2 + FIRSTASGOP.code + 2;

            AccessCode(int code, Tag tag) {
                this.code = code;
                this.tag = tag;
            }

            static public AccessCode getFromCode(int code) {
                for (AccessCode aCodes : AccessCode.values()) {
                    if (aCodes.code == code) {
                        return aCodes;
                    }
                }
                return UNKNOWN;
            }

            static int from(Tag tag, int opcode) {
                /** Map bytecode of binary operation to access code of corresponding
                *  assignment operation. This is always an even number.
                */
                switch (tag) {
                    case PREINC:
                        return AccessCode.PREINC.code;
                    case PREDEC:
                        return AccessCode.PREDEC.code;
                    case POSTINC:
                        return AccessCode.POSTINC.code;
                    case POSTDEC:
                        return AccessCode.POSTDEC.code;
                }
                if (iadd <= opcode && opcode <= lxor) {
                    return (opcode - iadd) * 2 + FIRSTASGOP.code;
                } else if (opcode == string_add) {
                    return (lxor + 1 - iadd) * 2 + FIRSTASGOP.code;
                } else if (ishll <= opcode && opcode <= lushrl) {
                    return (opcode - ishll + lxor + 2 - iadd) * 2 + FIRSTASGOP.code;
                }
                return -1;
            }
        }
    }

    /** Symbol completer interface.
     */
    public static interface Completer {

        /** Dummy completer to be used when the symbol has been completed or
         * does not need completion.
         */
        public final static Completer NULL_COMPLETER = new Completer() {
            public void complete(Symbol sym) { }
            public boolean isTerminal() { return true; }
        };

        void complete(Symbol sym) throws CompletionFailure;

        /** Returns true if this completer is <em>terminal</em>. A terminal
         * completer is used as a place holder when the symbol is completed.
         * Calling complete on a terminal completer will not affect the symbol.
         *
         * The dummy NULL_COMPLETER and the GraphDependencies completer are
         * examples of terminal completers.
         *
         * @return true iff this completer is terminal
         */
        default boolean isTerminal() {
            return false;
        }
    }

    public static class CompletionFailure extends RuntimeException {
        private static final long serialVersionUID = 0;
        public final transient DeferredCompletionFailureHandler dcfh;
        public transient Symbol sym;

        /** A diagnostic object describing the failure
         */
        private transient JCDiagnostic diag;

        private transient Supplier<JCDiagnostic> diagSupplier;

        public CompletionFailure(Symbol sym, Supplier<JCDiagnostic> diagSupplier, DeferredCompletionFailureHandler dcfh) {
            this.dcfh = dcfh;
            this.sym = sym;
            this.diagSupplier = diagSupplier;
//          this.printStackTrace();//DEBUG
        }

        public JCDiagnostic getDiagnostic() {
            if (diag == null && diagSupplier != null) {
                diag = diagSupplier.get();
            }
            return diag;
        }

        @Override
        public String getMessage() {
            return getDiagnostic().getMessage(null);
        }

        public JCDiagnostic getDetailValue() {
            return getDiagnostic();
        }

        @Override
        public CompletionFailure initCause(Throwable cause) {
            super.initCause(cause);
            return this;
        }

        public void resetDiagnostic(Supplier<JCDiagnostic> diagSupplier) {
            this.diagSupplier = diagSupplier;
            this.diag = null;
        }

    }

    /**
     * A visitor for symbols.  A visitor is used to implement operations
     * (or relations) on symbols.  Most common operations on types are
     * binary relations and this interface is designed for binary
     * relations, that is, operations on the form
     * Symbol&nbsp;&times;&nbsp;P&nbsp;&rarr;&nbsp;R.
     * <!-- In plain text: Type x P -> R -->
     *
     * @param <R> the return type of the operation implemented by this
     * visitor; use Void if no return type is needed.
     * @param <P> the type of the second argument (the first being the
     * symbol itself) of the operation implemented by this visitor; use
     * Void if a second argument is not needed.
     */
    public interface Visitor<R,P> {
        R visitClassSymbol(ClassSymbol s, P arg);
        R visitMethodSymbol(MethodSymbol s, P arg);
        R visitPackageSymbol(PackageSymbol s, P arg);
        R visitOperatorSymbol(OperatorSymbol s, P arg);
        R visitVarSymbol(VarSymbol s, P arg);
        R visitTypeSymbol(TypeSymbol s, P arg);
        R visitSymbol(Symbol s, P arg);
    }
}<|MERGE_RESOLUTION|>--- conflicted
+++ resolved
@@ -1911,14 +1911,9 @@
 
     public static class BindingSymbol extends VarSymbol {
 
-<<<<<<< HEAD
-        public BindingSymbol(Name name, Type type, Symbol owner) {
-            super(Flags.FINAL | Flags.HASINIT, name, type, owner);
+        public BindingSymbol(long flags, Name name, Type type, Symbol owner) {
+            super(flags | Flags.HASINIT, name, type, owner);
             this.setFlag(VarSymbolFlags.MATCH_BINDING);
-=======
-        public BindingSymbol(long flags, Name name, Type type, Symbol owner) {
-            super(flags | Flags.HASINIT | Flags.MATCH_BINDING, name, type, owner);
->>>>>>> 06754734
         }
 
         public boolean isAliasFor(BindingSymbol b) {
